/*
 * Copyright © 2019 Cask Data, Inc.
 *
 * Licensed under the Apache License, Version 2.0 (the "License"); you may not
 * use this file except in compliance with the License. You may obtain a copy of
 * the License at
 *
 * http://www.apache.org/licenses/LICENSE-2.0
 *
 * Unless required by applicable law or agreed to in writing, software
 * distributed under the License is distributed on an "AS IS" BASIS, WITHOUT
 * WARRANTIES OR CONDITIONS OF ANY KIND, either express or implied. See the
 * License for the specific language governing permissions and limitations under
 * the License.
 */

package io.cdap.delta.bigquery;

import avro.shaded.com.google.common.collect.ImmutableList;
import com.google.cloud.bigquery.BigQuery;
import com.google.cloud.bigquery.BigQueryError;
import com.google.cloud.bigquery.BigQueryException;
import com.google.cloud.bigquery.Clustering;
import com.google.cloud.bigquery.DatasetId;
import com.google.cloud.bigquery.DatasetInfo;
import com.google.cloud.bigquery.EncryptionConfiguration;
import com.google.cloud.bigquery.Field;
import com.google.cloud.bigquery.FieldList;
import com.google.cloud.bigquery.FormatOptions;
import com.google.cloud.bigquery.Job;
import com.google.cloud.bigquery.JobId;
import com.google.cloud.bigquery.JobInfo;
import com.google.cloud.bigquery.JobStatus;
import com.google.cloud.bigquery.LoadJobConfiguration;
import com.google.cloud.bigquery.QueryJobConfiguration;
import com.google.cloud.bigquery.StandardTableDefinition;
import com.google.cloud.bigquery.Table;
import com.google.cloud.bigquery.TableDefinition;
import com.google.cloud.bigquery.TableId;
import com.google.cloud.bigquery.TableInfo;
import com.google.cloud.storage.BlobId;
import com.google.cloud.storage.Bucket;
import com.google.cloud.storage.Storage;
import com.google.common.annotations.VisibleForTesting;
import com.google.gson.Gson;
import io.cdap.cdap.api.common.Bytes;
import io.cdap.cdap.api.data.schema.Schema;
import io.cdap.delta.api.DDLEvent;
import io.cdap.delta.api.DDLOperation;
import io.cdap.delta.api.DMLEvent;
import io.cdap.delta.api.DeltaFailureException;
import io.cdap.delta.api.DeltaTargetContext;
import io.cdap.delta.api.EventConsumer;
import io.cdap.delta.api.Offset;
import io.cdap.delta.api.ReplicationError;
import io.cdap.delta.api.Sequenced;
import io.cdap.delta.api.SortKey;
import io.cdap.delta.api.SourceProperties;
import net.jodah.failsafe.Failsafe;
import net.jodah.failsafe.FailsafeException;
import net.jodah.failsafe.RetryPolicy;
import net.jodah.failsafe.TimeoutExceededException;
import net.jodah.failsafe.event.ExecutionAttemptedEvent;
import net.jodah.failsafe.function.ContextualRunnable;
import org.apache.twill.common.Threads;
import org.slf4j.Logger;
import org.slf4j.LoggerFactory;

import java.io.IOException;
import java.time.Duration;
import java.time.temporal.ChronoUnit;
import java.util.ArrayList;
import java.util.Arrays;
import java.util.Collection;
import java.util.HashMap;
import java.util.HashSet;
import java.util.List;
import java.util.Map;
import java.util.Optional;
import java.util.Set;
import java.util.concurrent.Callable;
import java.util.concurrent.ExecutionException;
import java.util.concurrent.ExecutorService;
import java.util.concurrent.Executors;
import java.util.concurrent.Future;
import java.util.concurrent.ScheduledExecutorService;
import java.util.concurrent.ScheduledFuture;
import java.util.concurrent.TimeUnit;
import java.util.concurrent.atomic.AtomicBoolean;
import java.util.function.Predicate;
import java.util.stream.Collectors;
import javax.annotation.Nullable;

/**
 * Consumes change events and applies them to BigQuery.
 * <p>
 * Writes to BigQuery in three steps.
 * <p>
 * Step 1 - Write a batch of changes to GCS
 * <p>
 * Each batch of changes is written to GCS as an object with path:
 * <p>
 * [staging bucket]/cdap/cdc/[app name]/[table id]/[batch id]
 * <p>
 * Batch id is the timestamp that the first event in the batch was processed.
 * The size of the batch is determined through configuration.
 * There is a maximum number of rows to include in each batch and a maximum amount of time to wait in between batches.
 * Each object is written in avro format and contains the columns in the destination table plus two additional columns:
 * _op: CREATE | UPDATE | DELETE
 * _batch_id: the batch id
 * <p>
 * Changes in the batch do not span across a DDL event, so they are guaranteed to conform to the same schema.
 * Failure scenarios are:
 * <p>
 * 1. The program dies after the object is written, but before the offset is persisted.
 * When the program starts up again, events for the batch will be replayed.
 * The consumer will not know which events are duplicates, so duplicate events will be written out to GCS.
 * This will not matter because of the behavior of later steps.
 * 2. The program dies before the object is written, which is always before the offset is persisted.
 * In this case, nothing was ever persisted to GCS and everything behaves as if it was the first time
 * the events were seen.
 * 3. The write to GCS fails for some reason. For example, permissions were revoked, quota was hit,
 * there was a temporary outage, etc. In this scenario, the write will be repeatedly retried until it
 * succeeds. It may need manual intervention to succeed.
 * <p>
 * Step 2 - Load data from GCS into staging BigQuery table
 * <p>
 * This step happens after the offset from Step 1 is successfully persisted. This will load the object
 * into a staging table in BigQuery. The staging table has the same schema as the rows in the GCS object.
 * It is clustered on _batch_id in order to make reads and deletes on the _batch_id efficient.
 * The job id for the load is of the form [app name]_stage_[dataset]_[table]_[batch id]_[retry num].
 * Failure scenarios are:
 * <p>
 * 1. The load job fails for some reason. For example, permissions were revoked, quota was hit, temporary outage, etc.
 * The load will be repeatedly retried until is succeeds. It may need manual intervention to succeed.
 * 2. The program dies. When the program starts up again, events will be replayed from the last committed offset.
 * <p>
 * Step 3 - Merge a batch of data from the staging BigQuery table into the target table
 * <p>
 * This step happens after the load job to the staging table has succeeded. The consumer runs a merge query of the form:
 * <p>
 * MERGE [dataset].[target table] as T
 * USING (SELECT * FROM [dataset].[staging table] WHERE _batch_id = [batch id]) as S
 * ON [row equality condition]
 * WHEN MATCHED AND S._OP = "DELETE"
 * DELETE
 * WHEN MATCHED AND S._OP = "UPDATE"
 * UPDATE(...)
 * WHEN NOT MATCHED AND S._OP = "INSERT"
 * INSERT(...)
 * VALUES(...)
 * <p>
 * The job id is of the form [app name]_merge_[dataset]_[table]_[batch id]_[retry_num].
 * This query ensures that it does not matter if there are duplicate events in the batch objects on GCS.
 * Duplicate inserts and deletes will not match and be ignored.
 * Duplicate updates will update the target row to be the same that it already is.
 * Once the job succeeds, the corresponding GCS object is deleted and the offset of the latest event is committed.
 * Failure scenarios are:
 * <p>
 * 1. The merge query fails for some reason. The consumer will retry until it succeeds.
 * It may need manual intervention to succeed.
 * 2. The program dies. Events are replayed from the last committed offset when the program starts back up.
 * 3. The GCS delete fails. The error is logged, but the consumer proceeds on.
 * Manual deletion of the object is required.
 */
public class BigQueryEventConsumer implements EventConsumer {
  private static final Logger LOG = LoggerFactory.getLogger(BigQueryEventConsumer.class);
  private static final Gson GSON = new Gson();
  private static final String RETAIN_STAGING_TABLE = "retain.staging.table";
  private static final String DIRECT_LOADING_IN_PROGRESS_PREFIX = "bigquery-direct-load-in-progress-";

  private final DeltaTargetContext context;
  private final BigQuery bigQuery;
  private final int loadIntervalSeconds;
  private final String stagingTablePrefix;
  private final MultiGCSWriter gcsWriter;
  private final Bucket bucket;
  private final String project;
  private final EncryptionConfiguration encryptionConfig;
  private final RetryPolicy<Object> commitRetryPolicy;
  private final Map<TableId, Long> latestSeenSequence;
  private final Map<TableId, Long> latestMergedSequence;
  private final Map<TableId, List<String>> primaryKeyStore;
  private final Map<TableId, SortKeyState> sortKeyStore;
  private final boolean requireManualDrops;
  private final long baseRetryDelay;
  private final int maxClusteringColumns;
  private final boolean sourceRowIdSupported;
  private final SourceProperties.Ordering sourceEventOrdering;
  private final String datasetName;
  private final boolean retainStagingTable;
  private final boolean softDeletesEnabled;
  private ScheduledExecutorService scheduledExecutorService;
  private ScheduledFuture<?> scheduledFlush;
  private ExecutorService executorService;
  private Offset latestOffset;
  private long latestSequenceNum;
  private Exception flushException;
  private final AtomicBoolean shouldStop;
  private RetryPolicy<Object> gcsWriterRetryPolicy = new RetryPolicy<>()
                                                .withMaxAttempts(25)
                                                .withMaxDuration(Duration.of(2, ChronoUnit.MINUTES))
                                                .withBackoff(1, 30, ChronoUnit.SECONDS)
                                                .withJitter(0.1);

  // have to keep all the records in memory in case there is a failure writing to GCS
  // cannot write to a temporary file on local disk either in case there is a failure writing to disk
  // Without keeping the entire batch in memory, there would be no way to recover the records that failed to write

  BigQueryEventConsumer(DeltaTargetContext context, Storage storage, BigQuery bigQuery, Bucket bucket,
                        String project, int loadIntervalSeconds, String stagingTablePrefix, boolean requireManualDrops,
                        @Nullable EncryptionConfiguration encryptionConfig, @Nullable Long baseRetryDelay,
                        @Nullable String datasetName, boolean softDeletesEnabled) {
    this.context = context;
    this.bigQuery = bigQuery;
    this.loadIntervalSeconds = loadIntervalSeconds;
    this.stagingTablePrefix = stagingTablePrefix;
    this.bucket = bucket;
    this.project = project;
    this.scheduledExecutorService = Executors.newSingleThreadScheduledExecutor();
    this.latestSequenceNum = 0L;
    this.encryptionConfig = encryptionConfig;
    // these maps are only accessed in synchronized methods so they do not need to be thread safe.
    this.latestMergedSequence = new HashMap<>();
    this.latestSeenSequence = new HashMap<>();
    this.primaryKeyStore = new HashMap<>();
    this.sortKeyStore = new HashMap<>();
    this.commitRetryPolicy = new RetryPolicy<>()
      .withMaxAttempts(Integer.MAX_VALUE)
      .withMaxDuration(Duration.of(5, ChronoUnit.MINUTES))
      .withBackoff(1, 60, ChronoUnit.SECONDS)
      .onFailedAttempt(failureContext -> {
        // log on the first failure and then once per minute
        if (failureContext.getAttemptCount() == 1 || !failureContext.getElapsedTime().minusMinutes(1).isNegative()) {
          LOG.warn("Error committing offset. Changes will be blocked until this succeeds.",
                   failureContext.getLastFailure());
        }
      })
      .onSuccess(successContext -> {
        if (successContext.getAttemptCount() > 1) {
          LOG.info("Commited offset successfully after {} retries", (successContext.getAttemptCount() - 1));
        }
      });
    this.requireManualDrops = requireManualDrops;
    this.executorService = Executors.newCachedThreadPool(Threads.createDaemonThreadFactory("bq-daemon-%d"));
    this.gcsWriter = new MultiGCSWriter(storage, bucket.getName(),
                                        String.format("cdap/delta/%s/", context.getApplicationName()),
                                        context, executorService);
    this.baseRetryDelay = baseRetryDelay == null ? 10L : baseRetryDelay;
    String maxClusteringColumnsStr = context.getRuntimeArguments().get("gcp.bigquery.max.clustering.columns");
    // current max clustering columns is set as 4 in big query side, use that as default max value
    // https://cloud.google.com/bigquery/docs/creating-clustered-tables#limitations
    this.maxClusteringColumns = maxClusteringColumnsStr == null ? 4 : Integer.parseInt(maxClusteringColumnsStr);
    this.sourceRowIdSupported =
      context.getSourceProperties() != null && context.getSourceProperties().isRowIdSupported();
    this.sourceEventOrdering = context.getSourceProperties() == null ? SourceProperties.Ordering.ORDERED :
      context.getSourceProperties().getOrdering();
    this.datasetName = datasetName;
    this.retainStagingTable = Boolean.parseBoolean(context.getRuntimeArguments().get(RETAIN_STAGING_TABLE));
    this.softDeletesEnabled = softDeletesEnabled;
    this.shouldStop = new AtomicBoolean(false);
  }

  @Override
  public void start() {
    scheduledFlush = scheduledExecutorService.scheduleAtFixedRate(() -> {
      try {
        flush();
      } catch (InterruptedException e) {
        // just return and let things end
      } catch (Exception e) {
        flushException = e;
      }
    }, loadIntervalSeconds, loadIntervalSeconds, TimeUnit.SECONDS);
  }

  @Override
  public void stop() {
    if (scheduledFlush != null) {
      scheduledFlush.cancel(true);
    }
    scheduledExecutorService.shutdownNow();
    executorService.shutdownNow();
    shouldStop.set(true);
    try {
      scheduledExecutorService.awaitTermination(10, TimeUnit.SECONDS);
      executorService.awaitTermination(10, TimeUnit.SECONDS);
    } catch (InterruptedException e) {
      // just return and let everything end
    }
  }

  @Override
  public synchronized void applyDDL(Sequenced<DDLEvent> sequencedEvent) throws Exception {
    // this is non-null if an error happened during a time scheduled flush
    if (flushException != null) {
      throw flushException;
    }

    DDLEvent event = sequencedEvent.getEvent();
    DDLOperation ddlOperation = event.getOperation();
    String normalizedDatabaseName = BigQueryUtils.getNormalizedDatasetName(datasetName,
      event.getOperation().getDatabaseName());
    String normalizedTableName = BigQueryUtils.normalizeTableName(ddlOperation.getTableName());
    String normalizedStagingTableName = normalizedTableName == null ? null :
      BigQueryUtils.normalizeTableName(stagingTablePrefix + normalizedTableName);

    RetryPolicy<Object> retryPolicy = createBaseRetryPolicy(baseRetryDelay)
      .abortOn(ex -> ex instanceof DeltaFailureException)
      .onFailedAttempt(failureContext -> {
        handleBigQueryFailure(normalizedDatabaseName, event.getOperation().getSchemaName(), normalizedTableName,
                              String.format("Failed to apply '%s' DDL event",  GSON.toJson(event)), failureContext);
      });

    runWithRetryPolicy(
      ctx -> {
        try {
          handleDDL(event, normalizedDatabaseName, normalizedTableName, normalizedStagingTableName);
        } catch (BigQueryException ex) {
          //Unsupported DDL Operation
          if (isInvalidOperationError(ex)) {
            throw new DeltaFailureException("Non recoverable error in applying DDL event, aborting", ex);
          }
        }
      },
      String.format("Exhausted retries trying to apply '%s' DDL event",
                    event.getOperation()), retryPolicy
    );

    latestOffset = event.getOffset();

    if (LOG.isTraceEnabled()) {
      LOG.trace("DDL offset: {} seq num: {}", latestOffset.get(), latestSequenceNum);
    }
    context.incrementCount(event.getOperation());
    if (event.isSnapshot()) {
      context.setTableSnapshotting(normalizedDatabaseName, normalizedTableName);
    } else {
      context.setTableReplicating(normalizedDatabaseName, normalizedTableName);
    }
  }

  private void handleDDL(DDLEvent event, String normalizedDatabaseName, String normalizedTableName,
                         String normalizedStagingTableName)
    throws IOException, DeltaFailureException, InterruptedException {

    switch (event.getOperation().getType()) {
      case CREATE_DATABASE:
        DatasetId datasetId = DatasetId.of(project, normalizedDatabaseName);
        if (bigQuery.getDataset(datasetId) == null) {
          DatasetInfo datasetInfo = DatasetInfo.newBuilder(datasetId).setLocation(bucket.getLocation()).build();
          try {
            bigQuery.create(datasetInfo);
          } catch (BigQueryException e) {
            // It is possible that in multiple worker instances scenario
            // dataset is created by another worker instance after this worker instance
            // determined that dataset does not exists. Ignore error if dataset is created.
            if (e.getCode() != BigQueryTarget.CONFLICT) {
              throw e;
            }
          }
        }
        break;
      case DROP_DATABASE:
        datasetId = DatasetId.of(project, normalizedDatabaseName);
        primaryKeyStore.clear();
        if (bigQuery.getDataset(datasetId) != null) {
          if (requireManualDrops) {
            String message = String.format("Encountered an event to drop dataset '%s' in project '%s', " +
                                             "but the target is configured to require manual drops. " +
                                             "Please manually drop the dataset to make progress.",
                                           normalizedDatabaseName, project);
            LOG.error(message);
            throw new RuntimeException(message);
          }
          bigQuery.delete(datasetId);
        }
        break;
      case CREATE_TABLE:
        TableId tableId = TableId.of(project, normalizedDatabaseName, normalizedTableName);
        Table table = bigQuery.getTable(tableId);
        // SNAPSHOT data is directly loaded in the target table. Check if any such direct load was in progress
        // for the current table when target received CREATE_TABLE ddl. This indicates that the snapshot was abandoned
        // because of some failure scenario. Delete the existing table if any.
        byte[] state = context.getState(String.format(DIRECT_LOADING_IN_PROGRESS_PREFIX + "%s-%s",
                                                      normalizedDatabaseName, normalizedTableName));
        if (table != null && state != null && state.length != 0 && Bytes.toBoolean(state)) {
          bigQuery.delete(tableId);
        }
        List<String> primaryKeys = event.getPrimaryKey();
        List<String> normalizedPrimaryKeys = primaryKeys.stream()
          .map(BigQueryUtils::normalizeFieldName)
          .collect(Collectors.toList());
        updatePrimaryKeys(tableId, normalizedPrimaryKeys);
        // TODO: check schema of table if it exists already
        if (table == null) {
          List<String> clusteringSupportedKeys = getClusteringSupportedKeys(primaryKeys, event.getSchema());
          Clustering clustering = maxClusteringColumns <= 0 || clusteringSupportedKeys.isEmpty() ? null :
            Clustering.newBuilder()
              .setFields(clusteringSupportedKeys.subList(0, Math.min(maxClusteringColumns,
                                                                     clusteringSupportedKeys.size())))
              .build();
          TableDefinition tableDefinition = StandardTableDefinition.newBuilder()
            .setSchema(Schemas.convert(addSupplementaryColumnsToTargetSchema(event.getSchema(), tableId)))
            .setClustering(clustering)
            .build();

          TableInfo.Builder builder = TableInfo.newBuilder(tableId, tableDefinition);
          if (encryptionConfig != null) {
            builder.setEncryptionConfiguration(encryptionConfig);
          }
          TableInfo tableInfo = builder.build();
          bigQuery.create(tableInfo);
        }
        break;
      case DROP_TABLE:
        // need to flush changes before dropping the table, otherwise the next flush will write data that
        // shouldn't exist
        flush();
        tableId = TableId.of(project, normalizedDatabaseName, normalizedTableName);
        primaryKeyStore.remove(tableId);
        table = bigQuery.getTable(tableId);
        if (table != null) {
          if (requireManualDrops) {
            String message = String.format("Encountered an event to drop table '%s' in dataset '%s' in project '%s', " +
                                             "but the target is configured to require manual drops. " +
                                             "Please manually drop the table to make progress.",
                                           normalizedTableName, normalizedDatabaseName, project);
            LOG.error(message);
            throw new RuntimeException(message);
          }
          bigQuery.delete(tableId);
        }
        TableId stagingTableId = TableId.of(project, normalizedDatabaseName, normalizedStagingTableName);
        Table stagingTable = bigQuery.getTable(stagingTableId);
        if (stagingTable != null) {
          bigQuery.delete(stagingTableId);
        }
        break;
      case ALTER_TABLE:
        // need to flush any changes before altering the table to ensure all changes before the schema change
        // are in the table when it is altered.
        flush();
        // after a flush, the staging table will be gone, so no need to alter it.
        tableId = TableId.of(project, normalizedDatabaseName, normalizedTableName);
        table = bigQuery.getTable(tableId);
        primaryKeys = event.getPrimaryKey();
        List<String> clusteringSupportedKeys = getClusteringSupportedKeys(primaryKeys, event.getSchema());
        Clustering clustering = maxClusteringColumns <= 0 ? null :
          Clustering.newBuilder()
            .setFields(clusteringSupportedKeys.subList(0, Math.min(maxClusteringColumns, primaryKeys.size())))
            .build();
        TableDefinition tableDefinition = StandardTableDefinition.newBuilder()
          .setSchema(Schemas.convert(addSupplementaryColumnsToTargetSchema(event.getSchema(), tableId)))
          .setClustering(clustering)
          .build();
        TableInfo.Builder builder = TableInfo.newBuilder(tableId, tableDefinition);
        if (encryptionConfig != null) {
          builder.setEncryptionConfiguration(encryptionConfig);
        }
        TableInfo tableInfo = builder.build();
        if (table == null) {
          bigQuery.create(tableInfo);
        } else {
          bigQuery.update(tableInfo);
        }
        normalizedPrimaryKeys = primaryKeys.stream()
          .map(BigQueryUtils::normalizeFieldName)
          .collect(Collectors.toList());
        updatePrimaryKeys(tableId, normalizedPrimaryKeys);
        break;
      case RENAME_TABLE:
        // TODO: flush changes, execute a copy job, delete previous table, drop old staging table, remove old entry
        //  in primaryKeyStore, put new entry in primaryKeyStore
        LOG.warn("Rename DDL events are not supported. Ignoring rename event in database {} from table {} to table {}.",
                 event.getOperation().getDatabaseName(), event.getOperation().getPrevTableName(),
                 event.getOperation().getTableName());
        break;
      case TRUNCATE_TABLE:
        flush();
        tableId = TableId.of(project, normalizedDatabaseName, normalizedTableName);
        table = bigQuery.getTable(tableId);
        if (table != null) {
          tableDefinition = table.getDefinition();
          bigQuery.delete(tableId);
        } else {
          primaryKeys = event.getPrimaryKey();
          clustering = maxClusteringColumns <= 0 ? null :
            Clustering.newBuilder()
              .setFields(primaryKeys.subList(0, Math.min(maxClusteringColumns, primaryKeys.size())))
              .build();
          tableDefinition = StandardTableDefinition.newBuilder()
            .setSchema(Schemas.convert(addSupplementaryColumnsToTargetSchema(event.getSchema(), tableId)))
            .setClustering(clustering)
            .build();
        }

        builder = TableInfo.newBuilder(tableId, tableDefinition);
        if (encryptionConfig != null) {
          builder.setEncryptionConfiguration(encryptionConfig);
        }
        tableInfo = builder.build();
        bigQuery.create(tableInfo);
        break;
    }
  }

  @VisibleForTesting
  static List<String> getClusteringSupportedKeys(List<String> primaryKeys, Schema recordSchema) {
    List<String> result = new ArrayList<>();
    for (String key : primaryKeys) {
      if (Schemas.isClusteringSupported(recordSchema.getField(key))) {
        result.add(BigQueryUtils.normalizeFieldName(key));
      }
    }
    return result;
  }

  private void updatePrimaryKeys(TableId tableId, List<String> primaryKeys) throws DeltaFailureException, IOException {
    if (primaryKeys.isEmpty()) {
      throw new DeltaFailureException(
        String.format("Table '%s' in database '%s' has no primary key. Tables without a primary key are" +
                        " not supported.", tableId.getTable(), tableId.getDataset()));
    }
    List<String> existingKey = primaryKeyStore.get(tableId);
    if (primaryKeys.equals(existingKey)) {
      return;
    }
    primaryKeyStore.put(tableId, primaryKeys);
    context.putState(getTableStateKey(tableId),
                     Bytes.toBytes(GSON.toJson(new BigQueryTableState(primaryKeys, getSortKeys(tableId)))));
  }

  private List<String> getPrimaryKeys(TableId targetTableId) throws IOException, DeltaFailureException {
    List<String> primaryKeys = primaryKeyStore.get(targetTableId);
    if (primaryKeys == null) {
      byte[] stateBytes = context.getState(getTableStateKey(targetTableId));
      if (stateBytes == null || stateBytes.length == 0) {
        throw new DeltaFailureException(
          String.format("Primary key information for table '%s' in dataset '%s' could not be found. This can only " +
                          "happen if state was corrupted. Please create a new replicator and start again.",
                        targetTableId.getTable(), targetTableId.getDataset()));
      }
      BigQueryTableState targetTableState = GSON.fromJson(new String(stateBytes), BigQueryTableState.class);
      primaryKeys = targetTableState.getPrimaryKeys();
      primaryKeyStore.put(targetTableId, primaryKeys);
    }
    return primaryKeys;
  }

  private Schema addSupplementaryColumnsToTargetSchema(Schema original, TableId tableId) throws IOException {
    List<Schema.Field> fields = new ArrayList<>(original.getFields().size() + 4);
    fields.add(Schema.Field.of(Constants.SEQUENCE_NUM, Schema.of(Schema.Type.LONG)));
    fields.add(Schema.Field.of(Constants.IS_DELETED, Schema.nullableOf(Schema.of(Schema.Type.BOOLEAN))));
    fields.add(Schema.Field.of(Constants.ROW_ID, Schema.nullableOf(Schema.of(Schema.Type.STRING))));
    fields.add(Schema.Field.of(Constants.SOURCE_TIMESTAMP, Schema.nullableOf(Schema.of(Schema.Type.LONG))));
    if (sourceEventOrdering == SourceProperties.Ordering.UN_ORDERED) {
      List<Schema.Type> sortKeys = getSortKeys(tableId);
      if (sortKeys != null) {
        fields.add(Schema.Field.of(Constants.SORT_KEYS, Schemas.getSortKeysSchema(sortKeys)));
      }
    }
    fields.addAll(original.getFields());
    return Schema.recordOf(original.getRecordName() + ".sequenced", fields);
  }

  private void commitOffset() throws DeltaFailureException {
    try {
      Failsafe.with(commitRetryPolicy).run(() -> {
        if (latestOffset != null) {
          if (LOG.isTraceEnabled()) {
            LOG.trace("Committing offset : {} and seq num: {}", latestOffset.get(), latestSequenceNum);
          }
          context.commitOffset(latestOffset, latestSequenceNum);
        }
      });
    } catch (Exception e) {
      throw new DeltaFailureException(e.getMessage(), e);
    }
  }

  @Override
  public synchronized void applyDML(Sequenced<DMLEvent> sequencedEvent) throws Exception {
    // this is non-null if an error happened during a time scheduled flush
    if (flushException != null) {
      throw flushException;
    }
    DMLEvent event = sequencedEvent.getEvent();
    String normalizedDatabaseName = BigQueryUtils.getNormalizedDatasetName(datasetName,
       event.getOperation().getDatabaseName());
    String normalizedTableName = BigQueryUtils.normalizeTableName(event.getOperation().getTableName());
    DMLEvent normalizedDMLEvent = BigQueryUtils.normalize(event)
      .setDatabaseName(normalizedDatabaseName)
      .setTableName(normalizedTableName)
      .build();
    long sequenceNumber = sequencedEvent.getSequenceNumber();
<<<<<<< HEAD
    Failsafe.with(gcsWriterRetryPolicy)
            .run(() -> gcsWriter.write(new Sequenced<>(normalizedDMLEvent, sequenceNumber)));
=======
>>>>>>> 2581df5f

    TableId tableId = TableId.of(project, normalizedDatabaseName, normalizedTableName);

    Long latestMergedSequencedNum = latestMergedSequence.get(tableId);
    if (latestMergedSequencedNum == null) {
      // first event of the table
      latestMergedSequencedNum = getLatestSequenceNum(tableId);
      latestMergedSequence.put(tableId, latestMergedSequencedNum);
      // latestSeenSequence will replace the latestMergedSequence at the end of flush()
      // set this default value to avoid dup query of max merged sequence num in next `flush()`
      latestSeenSequence.put(tableId, latestMergedSequencedNum);
    }

    // it's possible that some previous events were merged to target table but offset were not committed
    // because offset is committed when the whole batch of all the tables were merged.
    // so it's possible we see an event that was already merged to target table
    if (sequenceNumber > latestMergedSequencedNum) {
      latestSeenSequence.put(tableId, sequenceNumber);
      //Only write events which have not already been applied
      gcsWriter.write(new Sequenced<>(normalizedDMLEvent, sequenceNumber));
    }

    latestOffset = event.getOffset();
    latestSequenceNum = sequenceNumber;
    if (LOG.isTraceEnabled()) {
      LOG.trace("DML event:{} offset: {} seq num : {}", GSON.toJson(event), latestOffset.get(), latestSequenceNum);
    }
    context.incrementCount(event.getOperation());

    if (event.isSnapshot()) {
      context.setTableSnapshotting(normalizedDatabaseName, normalizedTableName);
    } else {
      context.setTableReplicating(normalizedDatabaseName, normalizedTableName);
    }

    if (sourceEventOrdering == SourceProperties.Ordering.UN_ORDERED && !getCachedSortKeys(tableId).isPresent()) {
      storeSortKeys(tableId, event.getSortKeys());
    }
  }

  @VisibleForTesting
  synchronized void flush() throws InterruptedException, IOException, DeltaFailureException {
    Map<MultiGCSWriter.BlobType, Collection<TableBlob>> tableBlobsByBlobType;
    // if this throws an IOException, we want to propagate it, since we need the app to reset state to the last
    // commit and replay events. This is because previous events are written directly to an outputstream to GCS
    // and then dropped, so we cannot simply retry the flush here.
    try {
      tableBlobsByBlobType = gcsWriter.flush();
    } catch (IOException e) {
      flushException = e;
      throw e;
    }

    processBlobsInParallel(tableBlobsByBlobType.get(MultiGCSWriter.BlobType.SNAPSHOT));
    processBlobsInParallel(tableBlobsByBlobType.get(MultiGCSWriter.BlobType.STREAMING));

    latestMergedSequence.clear();
    latestMergedSequence.putAll(latestSeenSequence);
    commitOffset();
  }

  private void processBlobsInParallel(Collection<TableBlob> tableBlobs)
    throws InterruptedException, DeltaFailureException {
    List<Future<?>> mergeFutures = new ArrayList<>(tableBlobs.size());
    for (TableBlob blob : tableBlobs) {
      // submit a callable instead of a runnable so that it can throw checked exceptions
      mergeFutures.add(executorService.submit((Callable<Void>) () -> {
        if (blob.isSnapshotOnly()) {
          context.putState(String.format(DIRECT_LOADING_IN_PROGRESS_PREFIX + "%s-%s", blob.getDataset(),
                                         blob.getTable()),
                           Bytes.toBytes(true));
          directLoadToTarget(blob);
        } else {
          context.putState(String.format(DIRECT_LOADING_IN_PROGRESS_PREFIX + "%s-%s", blob.getDataset(),
                                         blob.getTable()),
                           Bytes.toBytes(false));
          mergeTableChanges(blob);
        }
        return null;
      }));
    }

    DeltaFailureException exception = null;
    for (Future mergeFuture : mergeFutures) {
      try {
        getMergeFuture(mergeFuture);
      } catch (InterruptedException e) {
        throw e;
      } catch (DeltaFailureException e) {
        if (exception != null) {
          exception.addSuppressed(e);
        } else {
          exception = e;
        }
      }
    }
    if (exception != null) {
      throw exception;
    }
  }

  private void directLoadToTarget(TableBlob blob) throws Exception {
    LOG.debug("Direct loading batch {} of {} events into target table {}.{}", blob.getBatchId(), blob.getNumEvents(),
              blob.getDataset(), blob.getTable());
    TableId targetTableId = TableId.of(project, blob.getDataset(), blob.getTable());
    long retryDelay = Math.min(91, context.getMaxRetrySeconds()) - 1;
    runWithRetries(runContext -> loadTable(targetTableId, blob, JobType.LOAD_TARGET, runContext.getAttemptCount()),
                   retryDelay,
                   blob.getDataset(),
                   blob.getSourceDbSchemaName(),
                   blob.getTable(),
                   String.format("Failed to load a batch of changes from GCS into staging table for %s.%s",
                                 blob.getDataset(), blob.getTable()),
                   "Exhausted retries while attempting to load changed to the staging table.");
    try {
      blob.getBlob().delete();
    } catch (Exception e) {
      // there is no retry for this cleanup error since it will not affect future functionality.
      LOG.warn("Failed to delete temporary GCS object {} in bucket {}. The object will need to be manually deleted.",
               blob.getBlob().getBlobId().getName(), blob.getBlob().getBlobId().getBucket(), e);
    }
    LOG.debug("Direct loading of batch {} of {} events into target table {}.{} done", blob.getBatchId(),
              blob.getNumEvents(), blob.getDataset(), blob.getTable());
  }

  private void mergeTableChanges(TableBlob blob) throws DeltaFailureException, InterruptedException {
    String normalizedStagingTableName = BigQueryUtils.normalizeTableName(stagingTablePrefix + blob.getTable());

    TableId stagingTableId = TableId.of(project, blob.getDataset(), normalizedStagingTableName);
    long retryDelay = Math.min(91, context.getMaxRetrySeconds()) - 1;
    runWithRetries(runContext -> loadTable(stagingTableId, blob, JobType.LOAD_STAGING, runContext.getAttemptCount()),
                   retryDelay,
                   blob.getDataset(),
                   blob.getSourceDbSchemaName(),
                   blob.getTable(),
                   String.format("Failed to load a batch of changes from GCS into staging table for %s.%s",
                                 blob.getDataset(), blob.getTable()),
                   "Exhausted retries while attempting to load changed to the staging table.");

    runWithRetries(runContext -> mergeStagingTable(stagingTableId, blob, runContext.getAttemptCount()),
                   retryDelay,
                   blob.getDataset(),
                   blob.getSourceDbSchemaName(),
                   blob.getTable(),
                   String.format("Failed to merge a batch of changes from the staging table into %s.%s",
                                 blob.getDataset(), blob.getTable()),
                   String.format("Exhausted retries while attempting to merge changes into target table %s.%s. "
                                   + "Check that the service account has the right permissions "
                                   + "and the table was not modified.", blob.getDataset(), blob.getTable()));

    try {
      blob.getBlob().delete();
    } catch (Exception e) {
      // there is no retry for this cleanup error since it will not affect future functionality.
      LOG.warn("Failed to delete temporary GCS object {} in bucket {}. The object will need to be manually deleted.",
               blob.getBlob().getBlobId().getName(), blob.getBlob().getBlobId().getBucket(), e);
    }
    // clean up staging table after merging is done, there is no retry for this clean up since it will not affect
    // future functionality
    if (!retainStagingTable) {
      bigQuery.delete(stagingTableId);
    }
  }

  private void loadTable(TableId tableId, TableBlob blob, JobType jobType, int attemptNumber)
    throws InterruptedException, IOException, DeltaFailureException {
    LOG.info("Loading batch {} of {} events into {} table for {}.{} {}", blob.getBatchId(), blob.getNumEvents(),
             jobType.isForTargetTable() ? "target" : "staging", blob.getDataset(), blob.getTable(),
             attemptNumber > 0 ? "attempt: " + attemptNumber : "");

    Job loadJob = null;
    if (attemptNumber > 0) {
      // Check if any job from previous attempts was successful to avoid loading the same data multiple times
      // which can lead to data inconsistency
      loadJob = getPreviousJobIfNotFailed(blob, attemptNumber, jobType);
    }

    if (loadJob == null) {
      loadJob = createLoadJob(tableId, blob, attemptNumber, jobType);
    }

    Job completedJob = loadJob.waitFor();
    if (completedJob == null) {
      // should not happen since we just submitted the job
      throw new IOException("Load job no longer exists. Will be retried till retry timeout is reached.");
    }
    if (completedJob.getStatus().getError() != null) {
      // load job failed
      throw new IOException(String.format("Failed to execute BigQuery load job: %s",
                                          completedJob.getStatus().getError()));
    }
    if (LOG.isDebugEnabled()) {
      LOG.debug("Loaded batch {} into staging table for {}.{}", blob.getBatchId(), blob.getDataset(), blob.getTable());
    }
  }

  private Job getPreviousJobIfNotFailed(TableBlob blob, int attemptNumber, JobType jobType) {
    Job previousJob = getJobFromPreviousAttemptsIfExists(blob, attemptNumber, jobType);
    if (previousJob != null) {
      if (isFailedJob(previousJob)) {
        LOG.warn("Previous job {} failed with error {} attempting to run a new job", previousJob,
                 previousJob.getStatus().getError());
      } else {
        return previousJob;
      }
    }
    return null;
  }

  private Job createLoadJob(TableId tableId, TableBlob blob, int attemptNumber, JobType jobType)
    throws IOException, DeltaFailureException {
    Table table = bigQuery.getTable(tableId);
    if (table == null) {
      List<String> primaryKeys = getPrimaryKeys(TableId.of(project, blob.getDataset(), blob.getTable()));
      Clustering clustering = maxClusteringColumns <= 0 ? null : Clustering.newBuilder()
        .setFields(primaryKeys.subList(0, Math.min(maxClusteringColumns, primaryKeys.size())))
        .build();

      Schema schema = jobType.isForTargetTable() ? blob.getTargetSchema() : blob.getStagingSchema();
      TableDefinition tableDefinition = StandardTableDefinition.newBuilder()
        .setLocation(bucket.getLocation())
        .setSchema(Schemas.convert(schema))
        .setClustering(clustering)
        .build();
      TableInfo.Builder builder = TableInfo.newBuilder(tableId, tableDefinition);
      if (encryptionConfig != null) {
        builder.setEncryptionConfiguration(encryptionConfig);
      }
      TableInfo tableInfo = builder.build();
      bigQuery.create(tableInfo);
    }
    // load data from GCS object into staging BQ table
    // batch id is a timestamp generated at the time the first event was seen, so the job id is
    // guaranteed to be different from the previous batch for the table
    JobId jobId = JobId.newBuilder()
      .setLocation(bucket.getLocation())
      .setJob(getJobId(jobType, blob.getDataset(), blob.getTable(), blob.getBatchId(), attemptNumber))
      .build();
    BlobId blobId = blob.getBlob().getBlobId();
    String uri = String.format("gs://%s/%s", blobId.getBucket(), blobId.getName());

    // Explicitly set schema for load jobs
    com.google.cloud.bigquery.Schema bqSchema
      = Schemas.convert(jobType.isForTargetTable()  ? blob.getTargetSchema() : blob.getStagingSchema());
    LoadJobConfiguration.Builder jobConfigBuilder = LoadJobConfiguration
      .newBuilder(tableId, uri)
      .setSchema(bqSchema)
      .setSchemaUpdateOptions(ImmutableList.of(JobInfo.SchemaUpdateOption.ALLOW_FIELD_ADDITION));
    if (encryptionConfig != null) {
      jobConfigBuilder.setDestinationEncryptionConfiguration(encryptionConfig);
    }
    if (blob.isJsonFormat()) {
      jobConfigBuilder.setFormatOptions(FormatOptions.json());
    } else {
      jobConfigBuilder.setFormatOptions(FormatOptions.avro());
      jobConfigBuilder.setUseAvroLogicalTypes(true);
    }
    LoadJobConfiguration loadJobConf = jobConfigBuilder.build();
    JobInfo jobInfo = JobInfo.newBuilder(loadJobConf)
      .setJobId(jobId)
      .build();
    return BigQueryUtils.createBigQueryJob(bigQuery, jobInfo);
  }

  private void mergeStagingTable(TableId stagingTableId, TableBlob blob,
                                 int attemptNumber) throws InterruptedException, IOException, DeltaFailureException {

    LOG.info("Merging batch {} for {}.{} {}", blob.getBatchId(), blob.getDataset(), blob.getTable(),
             attemptNumber > 0 ? "attempt: " + attemptNumber : "");

    Job mergeJob = null;
    if (attemptNumber > 0) {
      // Check if any job from previous attempts was successful to avoid merging the same data multiple times
      // which can lead to data inconsistency
      mergeJob = getPreviousJobIfNotFailed(blob, attemptNumber, JobType.MERGE_TARGET);
    }

    if (mergeJob == null) {
      mergeJob = createMergeJob(stagingTableId, blob, attemptNumber);
    }

    Job completedJob = mergeJob.waitFor();
    if (completedJob == null) {
      // should not happen since we just submitted the job
      throw new IOException("Merge query job no longer exists. Will be retried till retry timeout is reached.");
    }
    if (completedJob.getStatus().getError() != null) {
      // merge job failed
      throw new IOException(String.format("Failed to execute BigQuery merge query job: %s",
                                          completedJob.getStatus().getError()));
    }
    if (LOG.isDebugEnabled()) {
      LOG.debug("Merged batch {} into {}.{}", blob.getBatchId(), blob.getDataset(), blob.getTable());
    }
  }

  private Job createMergeJob(TableId stagingTableId, TableBlob blob, int attemptNumber)
    throws IOException, DeltaFailureException {
    TableId targetTableId = TableId.of(project, blob.getDataset(), blob.getTable());
    List<String> primaryKeys = getPrimaryKeys(targetTableId);
    Optional<List<Schema.Type>> sortKeys = getCachedSortKeys(targetTableId);

    /*
     * Merge data from staging BQ table into target table.
     *
     * Four independent cases to be considered while performing merge operation:
     *
     * Case 1: Source generates events without row id and events are ordered.
     *
     * If the source table has two columns -- id and name -- the staging table will look something like:
     *
     * | _batch_id      | _sequence_num | _op    | _before_id | _before_name | id | name
     * | 1234567890     | 2             | INSERT |            |              | 0  | alice
     * | 1234567890     | 3             | UPDATE | 0          | alice        | 1  | alice
     * | 1234567890     | 4             | UPDATE | 1          | alice        | 2  | alice
     * | 1234567890     | 5             | DELETE | 2          | alice        | 2  | alice
     * | 1234567890     | 6             | INSERT |            |              | 0  | Alice
     * | 1234567890     | 7             | INSERT |            |              | 1  | blob
     * | 1234567890     | 8             | UPDATE | 1          | blob         | 1  | Bob
     *
     * If the primary key is the 'id' field, the merge is performed by running the following query:
     *
     * MERGE [target table] as T
     * USING ($DIFF_QUERY) as D
     * ON T.id = D._before_id
     * WHEN MATCHED AND D._op = "DELETE"
     *   DELETE
     * WHEN MATCHED AND D._op IN ("INSERT", "UPDATE")
     *   UPDATE id = D.id, name = D.name
     * WHEN NOT MATCHED AND D._op IN ("INSERT", "UPDATE")
     *   INSERT (_sequence_num, id, name) VALUES (D._sequence_num, name)
     *
     * where the $DIFF_QUERY is:
     *
     * SELECT A.* FROM
     *   (SELECT * FROM [staging table] WHERE _batch_id = 1234567890 AND _sequence_num > $LATEST_APPLIED) as A
     *   LEFT OUTER JOIN
     *   (SELECT * FROM [staging table] WHERE _batch_id = 1234567890 AND _sequence_num > $LATEST_APPLIED) as B
     *   ON A.id = B._before_id AND A._sequence_num < B._sequence_num
     *   WHERE B._before_id IS NULL
     *
     * The purpose of the query is to flatten events within the same batch that have the same primary key.
     * For example, with the example data given above, the result of the diff query is:
     *
     * | _batch_id      | _sequence_num | _op    | _before_id | _before_name | id | name
     * | 1234567890     | 5             | DELETE |            |              | 2  | alice
     * | 1234567890     | 6             | INSERT |            |              | 0  | Alice
     * | 1234567890     | 8             | UPDATE |            |              | 1  | Bob
     *
     * The $LATEST_APPLIED part of the query is required for idempotency. If a previous run of the pipeline merged
     * some results into the target table, but died before it could commit its offset, the merge query could end up
     * doing the wrong thing because what goes into a batch is not deterministic due to the time bound on batches.
     *
     * Case 2: Source generates events without row id and events are unordered.
     * The major differences between Case 1 and Case 2 are that:
     * a. For diff query, when join staging table with its self, join condition should contain:
     *    $ORDERING_CONDITION instead of A._sequence_num < B._sequence_num
     *    to make sure events in A are joining with events happening later in B. Because for ordered events, sequence
     *    num can decide the ordering while for unordered events, source timestamp can decide the ordering.
     *
     *    Where $ORDERING_CONDITION is of the form
     *
     *     (A._sort._key_0 < B._sort._key_0) OR
     *     (A._sort._key_0 = B._sort._key_0  AND A._sort._key_1 < B._sort._key_1) OR
     *     ...
     *     (A._sort._key_0 = B._sort._key_0  ... AND A._sort._key_n-1 = B._sort._key_n-1  AND
     *     A._sort._key_n < B._sort._key_n)
     *
     *    _sort is a struct column consisting of list of fields (_key_0, _key_1 ... _key_n) that each record
     *    can be sorted by, in the order that the comparison should be performed
     *
     * b. When merging a delete event, instead of deleting the row, we update the '_is_delete' column to true.
     *    Because it's possible that an earlier happening update event comes late, if we delete the row, this late
     *    coming update event will insert a new row. second difference makes sure such event will be ignored.
     * c. When merging delete and update event, we add an additional condition $ORDERING_CONDITION
     *    Because it's possible that an earlier happening update event comes late, we should ignore such event, if
     *    events happening later than this event has already been applied to target table.
     *
     *  So the merge query would be :
     *
     *  MERGE [target table] as T
     *  USING ($DIFF_QUERY) as D
     *  ON T.id = D._before_id
     *  WHEN MATCHED AND D._op = "DELETE" AND $ORDERING_CONDITION
     *    UPDATE SET T._is_deleted = true
     *  WHEN MATCHED AND D._op IN ("INSERT", "UPDATE") AND $ORDERING_CONDITION
     *    UPDATE id = D.id, name = D.name
     *  WHEN NOT MATCHED AND D._op IN ("INSERT", "UPDATE")
     *    INSERT (_sequence_num, _is_deleted, _source_timestamp, _sort, id, name) VALUES (D._sequence_num, false, D
     * ._source_timestamp, D._sort,  id, name)
     *
     * The purpose $DIFF_QUERY is same as case 1 but the form of it  would be:
     *   SELECT A.* FROM
     *   (SELECT * FROM [staging table] WHERE _batch_id = 1234567890 AND _sequence_num > $LATEST_APPLIED) as A
     *   LEFT OUTER JOIN
     *   (SELECT * FROM [staging table] WHERE _batch_id = 1234567890 AND _sequence_num > $LATEST_APPLIED) as B
     *   ON A.id = B._before_id AND $ORDERING_CONDITION
     *   WHERE B._before_id IS NULL
     *
     * Case 3: Source generates events with row id and events are ordered.
     *
     * If the source table has two columns -- id and name -- the staging table will look something like:
     *
     * | _batch_id      | _sequence_num     | _op    | _row_id | id | name
     * | 1234567890     |       20          | INSERT |  ABCD   | 0  | alice
     * | 1234567890     |       40          | UPDATE |  ABCD   | 2  | alice
     * | 1234567890     |       50          | DELETE |  ABCD   | 2  | alice
     * | 1234567890     |       60          | INSERT |  ABCD   | 0  | alice
     * | 1234567890     |       70          | INSERT |  ABCE   | 1  | bob
     * | 1234567890     |       30          | UPDATE |  ABCD   | 1  | alice
     * | 1234567890     |       80          | UPDATE |  ABCE   | 1  | Bob
     * | 1234567890     |       20          | INSERT |  ABCD   | 0  | alice
     *
     * Merge in this case is performed by running following query:
     *
     * MERGE [target table] as T
     *  USING ($DIFF_QUERY) as D
     * ON T.row_id = D.row_id
     * WHEN MATCHED AND D.op = “DELETE”
     *    DELETE
     * WHEN MATCHED AND D.op IN (“INSERT”, “UPDATE”)
     *    UPDATE _sequence_num = D._sequence_num, id = D.id, name = D.name
     * WHEN NOT MATCHED
     *    INSERT (_sequence_num, _row_id, id, name) VALUES
     *           (D._sequence_num, D._row_id, D.id, D.name)
     *
     *
     * where the $DIFF_QUERY is:
     *
     * SELECT A.* FROM
     *      (SELECT * FROM [staging table]
     *          WHERE batch_id = 1234567890 AND _sequence_num > $LATEST_APPLIED) as A
     *      LEFT OUTER JOIN
     *      (SELECT * FROM [staging table]
     *          WHERE _batch_id = 1234567890 AND _sequence_num > $LATEST_APPLIED) as B
     *      ON A._row_id = B._row_id AND A._sequence_num < B._sequence_num
     * WHERE B._row_id IS NULL
     *
     * Similar to the case of events without row id, the above $DIFF_QUERY flattens events within same batch
     * that have the same _row_id and finds out the latest event.
     *
     * The result of $DIFF_QUERY for the example above would be:
     *
     * | _batch_id      | _sequence_num     | _op    | _row_id | id | name
     * | 1234567890     |       60          | INSERT |  ABCD   | 0  | alice
     * | 1234567890     |       80          | UPDATE |  ABCE   | 1  | Bob
     *
     *
     *  Case 4: Source generates events with row id and events are unordered.
     *  Similar as the differences between Case 1 & Case 2, the differences between Case 3 and Case 4 are that:
     *  a. For diff query, when join staging table with its self, join condition should contain:
     *    $ORDERING_CONDITION instead of A._sequence_num < B._sequence_num
     *    to make sure events in A are joining with events happening later in B. Because for ordered events, sequence
     *    num can decide the ordering while for unordered events, _sort can decide the ordering.
     *  b. When merging a delete event, instead of deleting the row, we update the '_is_delete' column to true.
     *    Because it's possible that an earlier happening update event comes late, if we delete the row, this late
     *    coming update event will insert a new row. second difference makes sure such event will be ignored.
     *  c. When merging delete and update event, we add an additional $ORDERING_CONDITION
     *    Because it's possible that an earlier happening update event comes late, we should ignore such event, if
     *    events happening later than this event has already been applied to target table.
     *   $ORDERING_CONDITION is the same as mentioned in Case 2
     *
     * So the merge query would be :
     *
     * MERGE [target table] as T
     *  USING ($DIFF_QUERY) as D
     * ON T.row_id = D.row_id
     * WHEN MATCHED AND D.op = “DELETE” AND $ORDERING_CONDITION
     *    UPDATE _is_deleted = true
     * WHEN MATCHED AND D.op IN (“INSERT”, “UPDATE”) AND $ORDERING_CONDITION
     *    UPDATE _sequence_num = D._sequence_num, _source_timestamp = D._source_timestamp,
     *      _sort = D._sort, id = D.id, name = D.name
     * WHEN NOT MATCHED
     *    INSERT (_sequence_num, _row_id, _source_timestamp, _sort, _is_deleted, id, name) VALUES
     *           (D._sequence_num, D._row_id, D._source_timestamp, D._sort, false, D.id, D.name)
     *
     * The purpose $DIFF_QUERY is same as case 3 but the form of it  would be:
     * SELECT A.* FROM
     *      (SELECT * FROM [staging table]
     *          WHERE batch_id = 1234567890 AND _sequence_num > $LATEST_APPLIED) as A
     *      LEFT OUTER JOIN
     *      (SELECT * FROM [staging table]
     *          WHERE _batch_id = 1234567890 AND _sequence_num > $LATEST_APPLIED) as B
     *      ON A._row_id = B._row_id AND $ORDERING_CONDITION
     * WHERE B._row_id IS NULL
     */

    String diffQuery =
      createDiffQuery(stagingTableId, primaryKeys, blob.getBatchId(), latestMergedSequence.get(targetTableId),
                      sourceRowIdSupported, sourceEventOrdering, sortKeys);
    if (LOG.isTraceEnabled()) {
      LOG.trace("Diff query : {}", diffQuery);
    }
    String mergeQuery =
      createMergeQuery(targetTableId, primaryKeys, blob.getTargetSchema(), diffQuery, sourceRowIdSupported,
                       sourceEventOrdering, softDeletesEnabled, sortKeys);
    if (LOG.isTraceEnabled()) {
      LOG.trace("Merge query : {}", mergeQuery);
    }

    if (sortKeys.isPresent() && !sortKeyStore.get(targetTableId).isAddedToTarget()) {
      addSortKeyToTargetTable(targetTableId, sortKeys.get());
    }

    QueryJobConfiguration.Builder jobConfigBuilder = QueryJobConfiguration.newBuilder(mergeQuery);
    if (encryptionConfig != null) {
      jobConfigBuilder.setDestinationEncryptionConfiguration(encryptionConfig);
    }
    QueryJobConfiguration mergeJobConf = jobConfigBuilder.build();
    // job id will be different even after a retry because batchid is the timestamp when the first
    // event in the batch was seen
    JobId jobId = JobId.newBuilder()
      .setLocation(bucket.getLocation())
      .setJob(getJobId(JobType.MERGE_TARGET, blob.getDataset(), blob.getTable(), blob.getBatchId(), attemptNumber))
      .build();
    JobInfo jobInfo = JobInfo.newBuilder(mergeJobConf)
      .setJobId(jobId)
      .build();
    return BigQueryUtils.createBigQueryJob(bigQuery, jobInfo);
  }

  static String createDiffQuery(TableId stagingTable, List<String> primaryKeys, long batchId,
                                Long latestSequenceNumInTargetTable, boolean sourceRowIdSupported,
                                SourceProperties.Ordering sourceEventsOrdering, Optional<List<Schema.Type>> sortKeys) {
    String joinCondition;
    String whereClause;
    /*
     * Diff Query will be of following form:
     * SELECT A.* FROM
     *   (SELECT * FROM [staging table] WHERE _batch_id = 1234567890 AND _sequence_num > $LATEST_APPLIED) as A
     *   LEFT OUTER JOIN
     *   (SELECT * FROM [staging table] WHERE _batch_id = 1234567890 AND _sequence_num > $LATEST_APPLIED) as B
     *   ON ($JOIN_CONDITION)
     *   WHERE ($WHERE_CLAUSE)
     *
     * Following are the differences between events with/without row id.
     * 1. For event with row Id, we use the row Id to match the row, $JOIN_CONDITION will contain:
     *     A._row_id = B._row_id
     *    and $WHERE_CLAUSE will be
     *     B._row_id IS NULL
     * 2. For event without row Id, we use primary keys to match the row, $JOIN_CONDITION will be (assuming id is the
     * PK):
     *    A.id = B._before_id
     *    and $WHERE_CLAUSE will be :
     *    B._before_id IS NULL
     *
     * Following are the differences between ordered and un-ordered events:
     * 1. For Ordered events, the $JOIN_CONDITION will contain :
     *    A._sequence_num < B._sequence_num
     *    Because events are ordered, this makes sure event in B happens later than event in A
     * 2. For Un-Ordered events, the $JOIN_CONDITION will contain $ORDERING_CONDITION :
     *     (A._sort._key_0 < B._sort._key_0) OR
     *     (A._sort._key_0 = B._sort._key_0  AND A._sort._key_1 < B._sort._key_1) OR
     *     ...
     *     (A._sort._key_0 = B._sort._key_0  ... AND A._sort._key_n-1 = B._sort._key_n-1 AND
     *         A._sort._key_n < B._sort._key_n)
     *    Because events are unordered, sequence number doesn't ensure the ordering but sort keys can.
     *    This makes sure event in B happens later than event in A
     */
    if (sourceRowIdSupported) {
      joinCondition = "A._row_id = B._row_id ";
      whereClause = " B._row_id IS NULL ";
    } else {
      joinCondition = primaryKeys.stream()
        .map(name -> String.format("A.`%s` = B.`_before_%s`", name, name))
        .collect(Collectors.joining(" AND "));

      whereClause = primaryKeys.stream()
        .map(name -> String.format("B.`_before_%s` IS NULL", name))
        .collect(Collectors.joining(" AND "));
    }

    if (sourceEventsOrdering == SourceProperties.Ordering.ORDERED) {
      joinCondition += String.format(" AND A.%s < B.%1$s\n", Constants.SEQUENCE_NUM);

    } else {
      joinCondition += getOrderingCondition(sortKeys, "A", "B");
    }
    return "SELECT A.* FROM\n" +
      "(SELECT * FROM " + BigQueryUtils.wrapInBackTick(stagingTable.getDataset(), stagingTable.getTable()) +
      " WHERE _batch_id = " + batchId +
      " AND _sequence_num > " + latestSequenceNumInTargetTable + ") as A\n" +
      "LEFT OUTER JOIN\n" +
      "(SELECT * FROM " + BigQueryUtils.wrapInBackTick(stagingTable.getDataset(), stagingTable.getTable()) +
      " WHERE _batch_id = " + batchId +
      " AND _sequence_num > " + latestSequenceNumInTargetTable + ") as B\n" +
      "ON " + joinCondition +
      " WHERE " + whereClause;
  }

  static String createMergeQuery(TableId targetTableId, List<String> primaryKeys, Schema targetSchema,
                                 String diffQuery, boolean sourceRowIdSupported,
                                 SourceProperties.Ordering sourceEventOrdering, boolean softDeletesEnabled,
                                 Optional<List<Schema.Type>> sortKeys) {
    String mergeCondition;

    /*
     * Merge query will be of the following form:
     *
     * MERGE [target table] as T
     * USING ($DIFF_QUERY) as D
     * ON ($MERGE_CONDITION)
     * WHEN MATCHED AND D._op = "DELETE" ($UPDATE_AND_DELETE_CONDITION) THEN
     *   ($DELETE_OPERATION)
     * WHEN MATCHED AND D._op IN ("INSERT", "UPDATE") ($UPDATE_AND_DELETE_CONDITION) THEN
     *   UPDATE id = D.id, name = D.name
     * WHEN NOT MATCHED AND D._op IN ("INSERT", "UPDATE") THEN
     *   INSERT (id, name) VALUES (id, name)
     *
     *
     *
     * Following are the differences between events with/without row id.
     * 1. For event with row Id, we use the row Id to match the row, $MERGE_CONDITION will be:
     *    D._row_id = T._row_id
     * 2. For event without row Id, we use primary keys to match the row, $MERGE_CONDITION will be (assuming id is the
     * PK):
     *    T.id = D._before_id
     *
     * Following are the differences between ordered and un-ordered events:
     * 1. For Ordered events, the $DELETE_OPERATION will be :
     *    DELETE
     *    That is we delete the row directly for merging delete event
     * 2. For Un-ordered events , the $DELETE_OPERATION will be :
     *    UPDATE SET T._is_deleted = true
     *    This is not to delete the row for merging delete event but to update the '_is_delete' column to true.
     *    Because it's possible that an earlier happening update event comes late, if we delete the row, this late
     *    coming update event will insert a new row. While difference 4. makes sure such event will be ignored.
     * 3. For Ordered events, $UPDATE_AND_DELETE_CONDITION will be :
     *    ""
     *    Which means no additional conditions is needed
     * 4. For Un-ordered events, $UPDATE_AND_DELETE_CONDITION will be $ORDERING_CONDITION
     *    Because it's possible that an earlier happening update event comes late, we should ignore such event, if
     *    events happening later than this event has already been applied to target table.
     * 5. For Un-ordered events, when a delete event is not matching any row in the target table (this could happen
     *    when insert and delete to the same row are in the same batch and thus diff query will only get the delete
     *    event in the result) , we should insert a row with _is_delete as true, because it's possible there is
     *    another update event to the same row that will arrive late in next batch and if we don't have this row here
     *    this late arriving update event will insert a new row. So for unordered events, we need below :
     *
     *    WHEN NOT MATCHED AND D._op IN ("DELETE") THEN
     *    INSERT (id, name, _is_deleted) VALUES (id, name, true)
     */

    if (sourceRowIdSupported) {
      // if source supports row Id , we use row id to match the row
      mergeCondition = " T._row_id = D._row_id ";

    } else {
      // if source doesn't support row Id, we use primary keys to match the row
      mergeCondition = primaryKeys.stream()
        .map(name -> String.format("T.`%s` = D.`_before_%s`", name, name))
        .collect(Collectors.joining(" AND "));

    }

    // target table schema always contains nullable fields such as _is_deleted, _row_id and _source_timestamp.
    // however these fields may not be in the staging table, so filter out these fields before
    // we perform INSERT/UPDATE queries based on the values from the staging table.
    final Predicate<Schema.Field> predicate = field -> {
      // filter out _is_deleted field for operations INSERT and UPDATE as it will be set when
      // the operation is DELETE.
      if (field.getName().equals(Constants.IS_DELETED)) {
        return false;
      }

      if (field.getName().equals(Constants.SOURCE_TIMESTAMP) || field.getName().contains(Constants.SORT_KEYS)) {
        return sourceEventOrdering == SourceProperties.Ordering.UN_ORDERED;
      }

      if (sourceRowIdSupported) {
        return true;
      }
      // filter out the _row_id field for source that doesn't support row Id, as this field will not be present in the
      // staging table.
      return !field.getName().equals(Constants.ROW_ID);
    };

    String deleteOperation;
    String updateAndDeleteCondition;

    if (sourceEventOrdering == SourceProperties.Ordering.ORDERED) {
      if (softDeletesEnabled) {
        // for ordered sources if soft deletes is enabled, mark the record as deleted without actually deleting it
        deleteOperation = "  UPDATE SET " + Constants.IS_DELETED + " = true ";
        // don't update the record with _is_deleted is set to true
        updateAndDeleteCondition = " AND " + Constants.IS_DELETED + " IS NOT TRUE ";
      } else {
        // for ordered events we can just delete the row for DELETE event
        deleteOperation = "  DELETE";
        // sequence number is incremental
        // it can decide whether it's a duplicate event, in diff query we already make sure only events with
        // sequence number greater than the max sequence number in target table can be merged.
        // for ordered events , they can be directly applied to the row matched
        updateAndDeleteCondition = "";
      }
    } else {
      // for unordered events
      deleteOperation = "  UPDATE SET " + targetSchema.getFields().stream()
        .filter(predicate)
        .map(Schema.Field::getName)
        .map(name -> String.format("`%s` = D.`%s`", name, name))
        .collect(Collectors.joining(", ")) + ", " + Constants.IS_DELETED + " = true ";
      // if events are unordered , sort keys can decide the ordering
      // if an event happening earlier comes later , it's possible that some events happening later against the same
      // row has already been merged, so this late coming event should be ignored.
      updateAndDeleteCondition = getOrderingCondition(sortKeys, "T", "D");
    }

    String mergeQuery = "MERGE " +
      BigQueryUtils.wrapInBackTick(targetTableId.getDataset(), targetTableId.getTable()) + " as T\n" +
      "USING (" + diffQuery + ") as D\n" +
      "ON " + mergeCondition + "\n" +
      "WHEN MATCHED AND D._op = \"DELETE\" " + updateAndDeleteCondition + "THEN\n" +
      deleteOperation + "\n" +
      // In a case when a replicator is paused for too long and crashed when resumed
      // user will create a new replicator against the same target
      // in this case the target already has some data
      // so the new repliator's snapshot will generate insert events that match some existing data in the
      // targe. That's why in the match case, we still need the insert opertion.
      "WHEN MATCHED AND D._op IN (\"INSERT\", \"UPDATE\") " + updateAndDeleteCondition + "THEN\n" +
      "  UPDATE SET " +
      targetSchema.getFields().stream()
        .filter(predicate)
        .map(Schema.Field::getName)
        .map(name -> String.format("`%s` = D.`%s`", name, name))
        // explicitly set "_is_deleted" to null for the case when this row was previously deleted and the
        // "_is_deleted" column was set to "true" and now a new insert is to insert the same row , we need to
        // reset "_is_deleted" back to null.
        .collect(Collectors.joining(", ")) + ", " + Constants.IS_DELETED + " = null\n" +
      "WHEN NOT MATCHED AND D._op IN (\"INSERT\", \"UPDATE\") THEN\n" +
      "  INSERT (" +
      targetSchema.getFields().stream()
        .filter(predicate)
        .map(field -> BigQueryUtils.BACKTICK + field.getName() + BigQueryUtils.BACKTICK)
        .collect(Collectors.joining(", ")) +
      ") VALUES (" +
      targetSchema.getFields().stream()
        .filter(predicate)
        .map(field -> BigQueryUtils.BACKTICK + field.getName() + BigQueryUtils.BACKTICK)
        .collect(Collectors.joining(", ")) + ")";

    if (sourceEventOrdering == SourceProperties.Ordering.UN_ORDERED) {
      mergeQuery += "\nWHEN NOT MATCHED AND D._op = \"DELETE\" THEN\n" +
        "  INSERT (" +
        targetSchema.getFields().stream()
          .filter(predicate)
          .map(field -> BigQueryUtils.BACKTICK + field.getName() + BigQueryUtils.BACKTICK)
          .collect(Collectors.joining(", ")) +
        ", " + Constants.IS_DELETED + ") VALUES (" +
        targetSchema.getFields().stream()
          .filter(predicate)
          .map(field -> BigQueryUtils.BACKTICK + field.getName() + BigQueryUtils.BACKTICK)
          .collect(Collectors.joining(", ")) + ", true)";
    }
    return mergeQuery;
  }

  private boolean isFailedJob(Job previousJob) {
    return previousJob.getStatus() != null && previousJob.getStatus().getState() == JobStatus.State.DONE
      && previousJob.getStatus().getError() != null;
  }

  /**
   * The method checks if any previous attempt for the job exists and returns the first job found
   * while iterating from the provided (attemptNumber - 1) to 0
   * Existence of the job is checked by creating deterministic job Id containing attempt number
   *
   * @param blob blob to create deterministic job Id
   * @param attemptNumber attempt number below which to check previous jobs
   * @param jobType job type to create deterministic job Id
   * @return first job which exists while iterating from the provided
   * (attemptNumber - 1) to 0, null if no job exists
   */
  private Job getJobFromPreviousAttemptsIfExists(TableBlob blob, int attemptNumber, JobType jobType) {
    for (int prevAttemptNumber = attemptNumber - 1; prevAttemptNumber >= 0; prevAttemptNumber--) {
      JobId jobId = JobId.newBuilder()
        .setLocation(bucket.getLocation())
        .setJob(getJobId(jobType, blob.getDataset(), blob.getTable(), blob.getBatchId(), prevAttemptNumber))
        .build();

      Job job = bigQuery.getJob(jobId);
      if (job != null) {
        return job;
      }
    }
    return null;
  }

  private void runWithRetries(ContextualRunnable runnable, long retryDelay, String dataset, String schema, String table,
                              String onFailedAttemptMessage, String retriesExhaustedMessage)
    throws DeltaFailureException, InterruptedException {

    runWithRetryPolicy(runnable, retriesExhaustedMessage, createBaseRetryPolicy(retryDelay)
      //Do not retry in case of invalid requests errors, but let the retrey happen from Worker
      //which can potentially mitigate the issue
      .abortOn(this::isInvalidOperationError)
      .onFailedAttempt(failureContext -> {
        handleBigQueryFailure(dataset, schema, table, onFailedAttemptMessage, failureContext);
      }));
  }

  private void runWithRetryPolicy(ContextualRunnable runnable, String retriesExhaustedMessage,
                                  RetryPolicy<Object>... retryPolicies)
    throws DeltaFailureException, InterruptedException {
    try {
      Failsafe.with(retryPolicies).run(runnable);
    } catch (TimeoutExceededException e) {
      // if the retry timeout was reached, throw a DeltaFailureException to fail the pipeline immediately
      DeltaFailureException exc = new DeltaFailureException(retriesExhaustedMessage, e);
      flushException = exc;
      throw exc;
    } catch (FailsafeException e) {
      if (e.getCause() instanceof InterruptedException) {
        throw (InterruptedException) e.getCause();
      }
      if (e.getCause() instanceof DeltaFailureException) {
        throw (DeltaFailureException) e.getCause();
      }
      throw e;
    }
  }

  private void handleBigQueryFailure(String dataset, String schema, String table, String onFailedAttemptMessage,
                                     ExecutionAttemptedEvent<Object> failureContext) {
    Throwable t = failureContext.getLastFailure();
    LOG.error(onFailedAttemptMessage, t);
    if (t.getCause() instanceof BigQueryException) {
      t = t.getCause();
    }
    //Logging error list
    if (t instanceof BigQueryException) {
      List<BigQueryError> errors = ((BigQueryException) t).getErrors();
      if (errors != null) {
        errors.forEach(err -> LOG.error(err.getMessage()));
      }
    }
    // its ok to set table state every retry, because this is a no-op if there is no change to the state.
    try {
      context.setTableError(dataset, table, new ReplicationError(t));
    } catch (Exception e) {
      // setting table state is not a fatal error, log a warning and continue on
      LOG.warn(String.format("Unable to set error state for table %s.%s.%s " +
                               "Replication state for the table may be incorrect.",
                             dataset, schema, table), e);
    }
  }

  /**
   * Creates the ordering condition to ensure that event in B happens later than event in A
   * assuming aliasLeft = A and aliasRight = B
   * <p>
   * Scenario 1 - Sort keys are present
   * For 3 sort keys, 'A' as leftAlias and 'B' as rightAlias
   * (A._sort._key_0 is NOT NULL AND B._sort._key_0 is NOT NULL AND
   * (A._sort._key_0 < B._sort._key_0) OR
   * (A._sort._key_0 = B._sort._key_0  AND A._sort._key_1 < B._sort._key_1) OR
   * (A._sort._key_0 = B._sort._key_0  AND  A._sort._key_1 = B._sort._key_1  AND A._sort._key_2 < B._sort._key_2))
   * OR $BACKWARD_COMPAT_CONDITION)
   * <p>
   * where $BACKWARD_COMPAT_CONDITION takes care of the scenario where one or both rows do not have sort key
   * It is used to ensure the ordering for older data which might not have sort keys in upgrade scenarios
   * (A._sort._key_0 is NULL OR B._sort._key_0 is NULL) AND
   * (A._source_timestamp < B._source_timestamp OR A._source_timestamp = B._source_timestamp AND
   * A._sequence_num < B._sequence_num)
   * <p>
   * Scenario 2 - Sort keys are not present, use source timestamp for ordering
   * (A._source_timestamp < B._source_timestamp OR A._source_timestamp = B._source_timestamp AND
   * A._sequence_num < B._sequence_num)
   *
   * @param sortKeys   Optionals list of sort keys
   * @param aliasLeft  Alias of the left table to be used for comparison
   * @param aliasRight Alias of the right table to be used for comparison
   * @return ordering condition
   */
  private static String getOrderingCondition(Optional<List<Schema.Type>> sortKeys, String aliasLeft,
                                             String aliasRight) {
    StringBuilder condition = new StringBuilder();
    if (sortKeys.isPresent()) {
      int sortKeyCount = sortKeys.get().size();
      String firstSortKey = Constants.SORT_KEYS + "." + Constants.SORT_KEY_FIELD + "_" + 0;
      // A._sort._key_0 is NOT NULL AND B._sort._key_0 is NOT NULL
      condition.append(
        String.format(" AND (( %2$s.%1$s is NOT NULL AND %3$s.%1$s is NOT NULL AND (",
                      firstSortKey, aliasLeft, aliasRight));

      // Main condition for comparing sort keys
      StringBuilder prefix = new StringBuilder("(");
      for (int i = 0; i < sortKeyCount; i++) {
        condition.append(prefix);
        String fieldName = Constants.SORT_KEYS + "." + Constants.SORT_KEY_FIELD + "_" + i;
        // A._sort._key_0 < B._sort._key_0
        condition.append(String.format("%1$s.%3$s < %2$s.%3$s", aliasLeft, aliasRight, fieldName));
        condition.append(")");
        if (i != sortKeyCount - 1) {
          condition.append(" OR \n");
        }
        // A._sort._key_0 = B._sort._key_0 AND
        prefix.append(String.format("%1$s.%3$s = %2$s.%3$s  AND ", aliasLeft, aliasRight, fieldName));
      }
      condition.append("))");

      // $BACKWARD_COMPAT_CONDITION in case sort key column is null for either row
      condition.append(" OR \n");
      // A._sort._key_0 is NULL AND B._sort._key_0 is NULL
      condition.append(
        String.format("(( %1$s.%3$s is NULL OR %2$s.%3$s is NULL )", aliasLeft, aliasRight, firstSortKey));
      // A._source_timestamp < B._source_timestamp OR A._source_timestamp = B._source_timestamp AND
      // A._sequence_num < B._sequence_num
      condition.append(
        String.format(" AND ( %1$s.%3$s < %2$s.%3$s OR ( %1$s.%3$s = %2$s.%3$s AND %1$s.%4$s < %2$s.%4$s ))))",
                      aliasLeft, aliasRight, Constants.SOURCE_TIMESTAMP, Constants.SEQUENCE_NUM));
    } else {
      // Sort keys not available in schema, fallback to source timestamp and sequence num
      // A._source_timestamp < B._source_timestamp OR A._source_timestamp = B._source_timestamp AND
      // A._sequence_num < B._sequence_num
      condition.append(String.format(" AND (%1$s.%3$s < %2$s.%3$s" +
                                       " OR (%1$s.%3$s = %2$s.%3$s AND %1$s.%4$s < %2$s.%4$s))",
                                     aliasLeft, aliasRight, Constants.SOURCE_TIMESTAMP, Constants.SEQUENCE_NUM));
    }
    return condition.toString();
  }

  private long getLatestSequenceNum(TableId tableId) throws InterruptedException, DeltaFailureException {
    RetryPolicy<Object> retryPolicy = createBaseRetryPolicy(baseRetryDelay)
      .onFailedAttempt(failureContext -> {
        Throwable t = failureContext.getLastFailure();
        LOG.error("Failed to read maximum sequence number from {}.{}.", tableId.getDataset(), tableId.getTable(), t);
      });

    try {
      return Failsafe.with(retryPolicy).get(() -> {
        long answer = BigQueryUtils.getMaximumSequenceNumberForTable(bigQuery, tableId, encryptionConfig);
        if (LOG.isDebugEnabled()) {
          LOG.debug("Loaded {} as the latest merged sequence number for {}.{}", answer, tableId.getDataset(),
                    tableId.getTable());
        }
        return answer;
      });
    } catch (TimeoutExceededException e) {
      // if the retry timeout was reached, throw a DeltaFailureException to fail the pipeline immediately
      throw new DeltaFailureException(e.getMessage(), e);
    } catch (FailsafeException e) {
      if (e.getCause() instanceof InterruptedException) {
        throw (InterruptedException) e.getCause();
      }
      throw e;
    }
  }

  private void addSortKeyToTargetTable(TableId targetTableId, List<Schema.Type> sortKeys) {
    // Get the table, schema and fields from the already-existing table
    Table table = bigQuery.getTable(targetTableId);
    com.google.cloud.bigquery.Schema schema = table.getDefinition().getSchema();
    FieldList fields = schema.getFields();
    //check if fields already exists
    if (fields.stream().noneMatch(f -> f.getName().equals(Constants.SORT_KEYS))) {
      Schema.Field sortKeyField = Schema.Field.of(Constants.SORT_KEYS, Schemas.getSortKeysSchema(sortKeys));

      List<Field> fieldList = new ArrayList<Field>(fields);
      fieldList.add(Schemas.convertToBigQueryField(sortKeyField));
      // Update the table with the new schema
      com.google.cloud.bigquery.Schema updatedSchema = com.google.cloud.bigquery.Schema.of(fieldList);
      table.toBuilder().setDefinition(StandardTableDefinition.of(updatedSchema)).build().update();
    }
    sortKeyStore.get(targetTableId).setAddedToTarget(true);
  }

  private void storeSortKeys(TableId tableId, List<SortKey> sortKeys) throws IOException, DeltaFailureException {
    if (sortKeys != null && !sortKeys.isEmpty()) {
      List<Schema.Type> sortKeyTypes = sortKeys.stream()
        .map(SortKey::getType).collect(Collectors.toList());
      sortKeyStore.put(tableId, new SortKeyState(sortKeyTypes));
      context.putState(getTableStateKey(tableId),
                       Bytes.toBytes(GSON.toJson(new BigQueryTableState(getPrimaryKeys(tableId), sortKeyTypes))));
    }
  }

  private List<Schema.Type> getSortKeys(TableId tableId) throws IOException {
    SortKeyState sortKeyState = sortKeyStore.get(tableId);
    if (sortKeyState == null) {
      byte[] stateBytes = context.getState(getTableStateKey(tableId));
      if (stateBytes != null && stateBytes.length > 0) {
        BigQueryTableState targetTableState = GSON.fromJson(new String(stateBytes), BigQueryTableState.class);
        if (targetTableState.getSortKeys() != null) {
          sortKeyState = new SortKeyState(targetTableState.getSortKeys());
          sortKeyStore.put(tableId, sortKeyState);
        }
      }
    }
    return sortKeyState != null ? sortKeyState.getSortKeys() : null;
  }

  private Optional<List<Schema.Type>> getCachedSortKeys(TableId targetTableId) throws IOException {
    SortKeyState sortKeyState = sortKeyStore.get(targetTableId);
    return Optional.ofNullable(sortKeyState != null ? sortKeyState.getSortKeys() : null);
  }

  private String getTableStateKey(TableId tableId) {
    return String.format("bigquery-%s-%s", tableId.getDataset(), tableId.getTable());
  }

  private String getJobId(JobType jobType, String dataset, String table, long batchId, int attemptNumber) {
    return String.format("%s_%s_%s_%s_%d_%d", context.getApplicationName(), jobType.getId(), dataset,
                         table, batchId, attemptNumber);
  }

  /**
   * Utility method that unwraps ExecutionExceptions and propagates their cause as-is when possible.
   * Expects to be given a Future for a call to mergeTableChanges.
   */
  private static <T> T getMergeFuture(Future<T> mergeFuture) throws InterruptedException, DeltaFailureException {
    try {
      return mergeFuture.get();
    } catch (ExecutionException e) {
      Throwable cause = e.getCause();
      if (cause instanceof DeltaFailureException) {
        throw (DeltaFailureException) cause;
      }
      if (cause instanceof InterruptedException) {
        throw (InterruptedException) cause;
      }
      // should not happen unless mergeTables is changed without changing this.
      throw new RuntimeException(cause.getMessage(), cause);
    }
  }

  private <T> RetryPolicy<T> createBaseRetryPolicy(long baseDelay) {
    return createBaseRetryPolicy(baseDelay, Integer.MAX_VALUE);
  }

  private <T> RetryPolicy<T> createBaseRetryPolicy(long baseDelay, int maxAttempts) {
    RetryPolicy<T> retryPolicy = new RetryPolicy<>();
    retryPolicy.abortOn(f -> shouldStop.get());
    if (context.getMaxRetrySeconds() < 1) {
      return retryPolicy.withMaxAttempts(1);
    }

    long maxDelay = Math.max(baseDelay + 1, loadIntervalSeconds);
    return retryPolicy.withMaxAttempts(maxAttempts)
      .withBackoff(baseDelay, maxDelay, ChronoUnit.SECONDS);
  }

  private boolean isInvalidOperationError(Throwable ex) {
    return ex instanceof BigQueryException && BigQueryUtils.isInvalidOperationError((BigQueryException) ex);
  }
}<|MERGE_RESOLUTION|>--- conflicted
+++ resolved
@@ -594,11 +594,6 @@
       .setTableName(normalizedTableName)
       .build();
     long sequenceNumber = sequencedEvent.getSequenceNumber();
-<<<<<<< HEAD
-    Failsafe.with(gcsWriterRetryPolicy)
-            .run(() -> gcsWriter.write(new Sequenced<>(normalizedDMLEvent, sequenceNumber)));
-=======
->>>>>>> 2581df5f
 
     TableId tableId = TableId.of(project, normalizedDatabaseName, normalizedTableName);
 
@@ -618,7 +613,8 @@
     if (sequenceNumber > latestMergedSequencedNum) {
       latestSeenSequence.put(tableId, sequenceNumber);
       //Only write events which have not already been applied
-      gcsWriter.write(new Sequenced<>(normalizedDMLEvent, sequenceNumber));
+      Failsafe.with(gcsWriterRetryPolicy)
+              .run(() -> gcsWriter.write(new Sequenced<>(normalizedDMLEvent, sequenceNumber)));
     }
 
     latestOffset = event.getOffset();
